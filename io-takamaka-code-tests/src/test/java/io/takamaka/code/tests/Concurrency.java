--- conflicted
+++ resolved
@@ -84,12 +84,8 @@
 			}
 			catch (TransactionRejectedException e) {
 				// eventually, the paying account "num" might have not enough gas to pay for a transaction
-<<<<<<< HEAD
-				if (e.getMessage().startsWith("the caller has not enough funds to buy 10000 units of gas")) {
+				if (e.getMessage().startsWith("the payer has not enough funds to buy 10000 units of gas")) {
 					System.out.println("\ndead #" + deads.addAndGet(1));
-=======
-				if (e.getMessage().startsWith("the payer has not enough funds to buy 10000 units of gas"))
->>>>>>> 68be36ab
 					return;
 				}
 				else {
