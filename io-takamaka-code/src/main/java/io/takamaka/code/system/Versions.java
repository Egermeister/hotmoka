package io.takamaka.code.system;

import static io.takamaka.code.lang.Takamaka.event;

import io.takamaka.code.lang.Contract;
import io.takamaka.code.lang.Event;
import io.takamaka.code.lang.Exported;
import io.takamaka.code.lang.FromContract;
import io.takamaka.code.lang.View;

/**
 * The manager of the versions of the modules of the node.
 * This object keeps track of the current versions and modifies
 * them when needed.
 */
@Exported
<<<<<<< HEAD
public class Versions extends Storage {
	
=======
public class Versions extends Contract {

>>>>>>> b0a15405
	/**
	 * The manifest of the node.
	 */
	@SuppressWarnings("unused")
	private final Manifest manifest;

	/**
	 * The current version of the verification module.
	 */
	private int verificationVersion;

	/**
	 * Builds an object that keeps track of the versions of the modules of the node.
	 * 
	 * @param manifest the manifest of the node
	 */
	Versions(Manifest manifest) {
		this.manifest = manifest;
	}

	/**
	 * Yields the current version of the verification module.
	 * 
	 * @return the current version of the verification module
	 */
	public final @View int getVerificationVersion() {
		return verificationVersion;
	}

	// TODO: make private at the end and increase it through a poll among the validators
	final void increaseVerificationVersion() {
		verificationVersion++;
		event(new VerificationVersionChanged(verificationVersion));
	}

	public static class VerificationVersionChanged extends Event {
		public final int newVerificationVersionChanged;

		@FromContract(GasStation.class) VerificationVersionChanged(int newVerificationVersionChanged) {
			this.newVerificationVersionChanged = newVerificationVersionChanged;
		}
	}
}<|MERGE_RESOLUTION|>--- conflicted
+++ resolved
@@ -4,7 +4,6 @@
 
 import io.takamaka.code.lang.Contract;
 import io.takamaka.code.lang.Event;
-import io.takamaka.code.lang.Exported;
 import io.takamaka.code.lang.FromContract;
 import io.takamaka.code.lang.View;
 
@@ -13,14 +12,8 @@
  * This object keeps track of the current versions and modifies
  * them when needed.
  */
-@Exported
-<<<<<<< HEAD
-public class Versions extends Storage {
-	
-=======
 public class Versions extends Contract {
 
->>>>>>> b0a15405
 	/**
 	 * The manifest of the node.
 	 */
