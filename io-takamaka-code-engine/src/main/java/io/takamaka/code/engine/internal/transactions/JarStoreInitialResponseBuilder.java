package io.takamaka.code.engine.internal.transactions;

import io.hotmoka.beans.InternalFailureException;
import io.hotmoka.beans.TransactionRejectedException;
import io.hotmoka.beans.references.TransactionReference;
import io.hotmoka.beans.requests.JarStoreInitialTransactionRequest;
import io.hotmoka.beans.responses.JarStoreInitialTransactionResponse;
import io.hotmoka.nodes.ConsensusParams;
import io.takamaka.code.engine.AbstractLocalNode;
import io.takamaka.code.engine.EngineClassLoader;
import io.takamaka.code.engine.InitialResponseBuilder;
import io.takamaka.code.instrumentation.InstrumentedJar;
import io.takamaka.code.verification.VerificationException;
import io.takamaka.code.verification.VerifiedJar;

/**
 * Builds the creator of response for a transaction that installs a jar in the node, during its initialization.
 */
public class JarStoreInitialResponseBuilder extends InitialResponseBuilder<JarStoreInitialTransactionRequest, JarStoreInitialTransactionResponse> {

	/**
	 * Creates the builder of the response.
	 * 
	 * @param reference the reference to the transaction that is building the response
	 * @param request the request of the transaction
	 * @param node the node that is running the transaction
	 * @throws TransactionRejectedException if the builder cannot be created
	 */
	public JarStoreInitialResponseBuilder(TransactionReference reference, JarStoreInitialTransactionRequest request, AbstractLocalNode<?,?> node) throws TransactionRejectedException {
		super(reference, request, node);
	}

	@Override
	protected EngineClassLoader mkClassLoader() throws Exception {
		return new EngineClassLoader(request.getJar(), request.getDependencies(), node);
	}

	@Override
	public JarStoreInitialTransactionResponse getResponse() throws TransactionRejectedException {
		return new ResponseCreator() {

			@Override
			protected JarStoreInitialTransactionResponse body() {
				try {
<<<<<<< HEAD
					InstrumentedJar instrumentedJar = InstrumentedJar.of(VerifiedJar.of(request.getJar(), classLoader, verificationVersion ,true, node.config.allowSelfCharged), node.getGasCostModel());
					return new JarStoreInitialTransactionResponse(instrumentedJar.toBytes(), request.getDependencies(), verificationVersion);
=======
					ConsensusParams consensus = getConsensusParams();
					InstrumentedJar instrumentedJar = InstrumentedJar.of(VerifiedJar.of(request.getJar(), classLoader, true, isInitializedUncommitted() && consensus.allowsSelfCharged), node.getGasCostModel());
					return new JarStoreInitialTransactionResponse(instrumentedJar.toBytes(), request.getDependencies(), consensus.verificationVersion);
>>>>>>> c901bcea
				}
				catch (VerificationException e) {
					throw e;
				}
				catch (Throwable t) {
					throw InternalFailureException.of(t);
				}
			}
		}
		.create();
	}
}<|MERGE_RESOLUTION|>--- conflicted
+++ resolved
@@ -42,14 +42,9 @@
 			@Override
 			protected JarStoreInitialTransactionResponse body() {
 				try {
-<<<<<<< HEAD
-					InstrumentedJar instrumentedJar = InstrumentedJar.of(VerifiedJar.of(request.getJar(), classLoader, verificationVersion ,true, node.config.allowSelfCharged), node.getGasCostModel());
-					return new JarStoreInitialTransactionResponse(instrumentedJar.toBytes(), request.getDependencies(), verificationVersion);
-=======
 					ConsensusParams consensus = getConsensusParams();
-					InstrumentedJar instrumentedJar = InstrumentedJar.of(VerifiedJar.of(request.getJar(), classLoader, true, isInitializedUncommitted() && consensus.allowsSelfCharged), node.getGasCostModel());
+					InstrumentedJar instrumentedJar = InstrumentedJar.of(VerifiedJar.of(request.getJar(), classLoader, consensus.verificationVersion, true, isInitializedUncommitted() && consensus.allowsSelfCharged), node.getGasCostModel());
 					return new JarStoreInitialTransactionResponse(instrumentedJar.toBytes(), request.getDependencies(), consensus.verificationVersion);
->>>>>>> c901bcea
 				}
 				catch (VerificationException e) {
 					throw e;
